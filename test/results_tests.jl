
# Unconstrained Results Constructors
n = rand(1:10)
m = rand(1:10)
N = rand(10:10:100)
r = TrajectoryOptimization.UnconstrainedResults(n,m,N)
@test size(r.X) == (n,N)
@test size(r.U) == (m,N-1)
@test size(r.K) == (m,n,N-1)

# Results Cache (pendulum)
n,m = 2,1
model,obj = TrajectoryOptimization.Dynamics.pendulum
solver = TrajectoryOptimization.Solver(model,obj,dt=0.1)
N = solver.N
N_iter = rand(10:10:100)
rc = TrajectoryOptimization.ResultsCache(solver,N_iter)
@test size(rc.X) == (n,N)
@test size(rc.U) == (m,N-1)
@test size(rc.cost) == (N_iter,)
@test_throws MethodError c = TrajectoryOptimization.ResultsCache(solver,float(N_iter)) # Error on float size

rc = TrajectoryOptimization.ResultsCache(n,m,N,N_iter)
@test size(rc.X) == (n,N)
@test size(rc.U) == (m,N-1)
@test size(rc.cost) == (N_iter,)

# Merge caches
res = TrajectoryOptimization.solve(solver)
rc = TrajectoryOptimization.ResultsCache(res,10)
TrajectoryOptimization.add_iter!(rc,res,10.,0.,1) # Add results to cache
@test rc.cost[1] == 10
@test rc.time[1] == 0
@test rc.result[1].X == res.X # Make sure values are the same
@test !(rc.result[1].X === res.X) # Make sure the references are different

# Run constrained problem
obj_c = TrajectoryOptimization.ConstrainedObjective(obj,u_max=2.,u_min=-2.)
solver_c = TrajectoryOptimization.Solver(model,obj_c,dt=0.1)
res = TrajectoryOptimization.solve(solver_c)

# Cache constrained results
<<<<<<< HEAD
length(rc)
TrajectoryOptimization.add_iter!(rc,res,10.,0.,2)
@test rc.result[1].X !== rc.result[2].X # Make sure they're not equal
=======
rc.result[1].X
rc.result
TrajectoryOptimization.add_iter!(rc,res,10.,0.,2) #TODO fix the overloaded length method
@test rc.result[1].X !== rc.result[2] # Make sure they're not equal
>>>>>>> b65e8e99

# Cache in another cache
rc2 = TrajectoryOptimization.ResultsCache(solver_c,5)
TrajectoryOptimization.add_iter!(rc2,res,20.,1.,1)
@test rc.result[2].X == rc2.result[1].X
@test !(rc.result[2].X === rc2.result[1].X)

#Fill and  Merge Caches
n1 = rc.termination_index
n2 = rc2.termination_index
for i = 1:n1
    rc.result[i] = TrajectoryOptimization.ConstrainedResults(1,1,1,1)
end
for i = 1:n2
    rc2.result[i] = TrajectoryOptimization.ConstrainedResults(2,2,2,2)
end
R1 = TrajectoryOptimization.ResultsCache(rc.result[1],n1+n2)
i = n1
R1.result[i] = copy(rc.result[i]) # store all valid results

merged = TrajectoryOptimization.merge_results_cache(rc,rc2)
@test size(merged) == length(merged)
@test size(merged) == n1+n2
@test merged.result[1] !== merged.result[2]
@test merged.result[1].X == merged.result[2].X<|MERGE_RESOLUTION|>--- conflicted
+++ resolved
@@ -40,16 +40,10 @@
 res = TrajectoryOptimization.solve(solver_c)
 
 # Cache constrained results
-<<<<<<< HEAD
-length(rc)
-TrajectoryOptimization.add_iter!(rc,res,10.,0.,2)
-@test rc.result[1].X !== rc.result[2].X # Make sure they're not equal
-=======
 rc.result[1].X
 rc.result
 TrajectoryOptimization.add_iter!(rc,res,10.,0.,2) #TODO fix the overloaded length method
 @test rc.result[1].X !== rc.result[2] # Make sure they're not equal
->>>>>>> b65e8e99
 
 # Cache in another cache
 rc2 = TrajectoryOptimization.ResultsCache(solver_c,5)
