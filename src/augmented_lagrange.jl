using RigidBodyDynamics
using ForwardDiff
using Plots
using Base.Test
using BenchmarkTools

"""
$(SIGNATURES)

Additional controls for producing an infeasible state trajectory
"""
function infeasible_controls(solver::Solver,X0::Array{Float64,2},u::Array{Float64,2})
    ui = zeros(solver.model.n,solver.N-1) # initialize
    x = zeros(solver.model.n,solver.N)
    x[:,1] = solver.obj.x0
    for k = 1:solver.N-1
        solver.fd(view(x,:,k+1),x[:,k],u[:,k])
        ui[:,k] = X0[:,k+1] - x[:,k+1]
        x[:,k+1] .+= ui[:,k]
    end
    ui
end

function infeasible_controls(solver::Solver,X0::Array{Float64,2})
    u = zeros(solver.model.m,solver.N-1)
    infeasible_controls(solver,X0,u)
end

"""
$(SIGNATURES)
Roll out the dynamics for a given control sequence (initial)

Updates `res.X` by propagating the dynamics, using the controls specified in
`res.U`.
"""
function rollout!(res::SolverResults,solver::Solver)
    X = res.X; U = res.U

    X[:,1] = solver.obj.x0
    for k = 1:solver.N-1
        solver.fd(view(X,:,k+1), X[:,k], U[1:solver.model.m,k])
        if solver.opts.infeasible
            X[:,k+1] .+= U[solver.model.m+1:end,k]
        end
    end
end

"""
$(SIGNATURES)
Roll out the dynamics using the gains and optimal controls computed by the
backward pass

Updates `res.X` by propagating the dynamics at each timestep, by applying the
gains `res.K` and `res.d` to the difference between states

Will return a flag indicating if the values are finite for all time steps.
"""
function rollout!(res::SolverResults,solver::Solver,alpha::Float64)
    N = solver.N
    X = res.X; U = res.U; K = res.K; d = res.d; X_ = res.X_; U_ = res.U_

    X_[:,1] = solver.obj.x0;
    for k = 2:N
        delta = X_[:,k-1] - X[:,k-1]
        U_[:, k-1] = U[:, k-1] - K[:,:,k-1]*delta - alpha*d[:,k-1]
        solver.fd(view(X_,:,k), X_[:,k-1], U_[1:solver.model.m,k-1])

        if solver.opts.infeasible
            X_[:,k] .+= U_[solver.model.m+1:end,k-1]
        end

        if ~all(isfinite, X_[:,k]) || ~all(isfinite, U_[:,k-1])
            return false
        end
    end
    return true
end

# overloaded cost function to accomodate Augmented Lagrance method
function cost(solver::Solver, res::ConstrainedResults, X::Array{Float64,2}=res.X, U::Array{Float64,2}=res.U)
    J = cost(solver, X, U)
    for k = 1:solver.N-1
        J += 0.5*(res.C[:,k]'*res.Iμ[:,:,k]*res.C[:,k] + res.LAMBDA[:,k]'*res.C[:,k])
    end
    J += 0.5*(res.CN'*res.IμN*res.CN + res.λN'*res.CN)
    return J
end

function cost(solver::Solver, res::UnconstrainedResults, X::Array{Float64,2}=res.X, U::Array{Float64,2}=res.U)
    cost(solver,X,U)
end

"""
$(SIGNATURES)
Compute the unconstrained cost
"""
function cost(solver::Solver,X::Array{Float64,2},U::Array{Float64,2})
    # pull out solver/objective values
    N = solver.N; Q = solver.obj.Q;xf = solver.obj.xf; Qf = solver.obj.Qf
    R = getR(solver)
    J = 0.0
    for k = 1:N-1
      J += 0.5*(X[:,k] - xf)'*Q*(X[:,k] - xf) + 0.5*U[:,k]'*R*U[:,k]
    end
    J += 0.5*(X[:,N] - xf)'*Qf*(X[:,N] - xf)
    return J
end

"""
$(SIGNATURES)
Propagate dynamics with a line search (in-place)
"""
function forwardpass!(res::ConstrainedResults, solver::Solver, v1::Float64, v2::Float64)

    # Pull out values from results
    X = res.X
    U = res.U
    K = res.K
    d = res.d
    X_ = res.X_
    U_ = res.U_
    C = res.C
    Iμ = res.Iμ
    LAMBDA = res.LAMBDA
    MU = res.MU

    # Compute original cost
    # J_prev = cost(solver, X, U, C, Iμ, LAMBDA)
    J_prev = cost(solver, res, X, U)

    pI = solver.obj.pI

    J = Inf
    alpha = 1.0
    iter = 0
    dV = Inf
    z = 0.

    while z ≤ solver.opts.c1 || z > solver.opts.c2
        rollout!(res,solver,alpha)

        # Calcuate cost
        update_constraints!(res,solver.c_fun,pI,X_,U_)
        J = cost(solver, res, X_, U_)

        dV = alpha*v1 + (alpha^2)*v2/2.
        z = (J_prev - J)/dV[1,1]
        if iter < 10
            alpha = alpha/2.
        else
            alpha = alpha/10.
        end

        if iter > solver.opts.iterations_linesearch
            if solver.opts.verbose
                println("max iterations (forward pass)")
            end
            break
        end
        iter += 1
    end

    if solver.opts.verbose
        max_c = max_violation(res)
        println("New cost: $J")
        println("- Max constraint violation: $max_c")
        println("- Expected improvement: $(dV[1])")
        println("- Actual improvement: $(J_prev-J)")
        println("- (z = $z)\n")
    end

    return J

end

"""
$(SIGNATURES)
Solve the dynamic programming problem, starting from the terminal time step

Computes the gain matrices K and d by applying the principle of optimality at
each time step, solving for the gradient (s) and Hessian (S) of the cost-to-go
function. Also returns parameters `v1` and `v2` (see Eq. 25a in Yuval Tassa Thesis)
"""
function backwardpass!(res::ConstrainedResults, solver::Solver)
    N = solver.N
    n = solver.model.n
    m = solver.model.m
    Q = solver.obj.Q

    R = getR(solver)

    xf = solver.obj.xf
    Qf = solver.obj.Qf

    # pull out values from results
    X = res.X; U = res.U; K = res.K; d = res.d; C = res.C; Iμ = res.Iμ; LAMBDA = res.LAMBDA

    # Cx, Cu = constraint_jacobian(res.X[:,N])
    Cx = res.Cx_N
    S = Qf + Cx'*res.IμN*Cx
    s = Qf*(X[:,N] - xf) + + Cx'*res.IμN*res.CN + Cx'*res.λN
    v1 = 0.
    v2 = 0.

    mu = 0.
    k = N-1
    while k >= 1
        lx = Q*(X[:,k] - xf)
        lu = R*(U[:,k])
        lxx = Q
        luu = R

        # fx, fu = solver.F(X[:,k], U[1:m,k])
        fx, fu = res.fx[:,:,k], res.fu[:,:,k]

        Qx = lx + fx'*s
        Qu = lu + fu'*s
        Qxx = lxx + fx'*S*fx
        Quu = Hermitian(luu + fu'*(S + mu*eye(n))*fu)
        Qux = fu'*(S + mu*eye(n))*fx

        # regularization
        if ~isposdef(Quu)
            mu = mu + solver.opts.mu_regularization;
            k = N-1
            if solver.opts.verbose
                println("regularized")
            end
        end

        # Constraints
        # Cx, Cu = constraint_jacobian(X[:,k], U[:,k])
        Cx, Cu = res.Cx[:,:,k], res.Cu[:,:,k]
        Qx += Cx'*Iμ[:,:,k]*C[:,k] + Cx'*LAMBDA[:,k]
        Qu += Cu'*Iμ[:,:,k]*C[:,k] + Cu'*LAMBDA[:,k]
        Qxx += Cx'*Iμ[:,:,k]*Cx
        Quu += Cu'*Iμ[:,:,k]*Cu
        Qux += Cu'*Iμ[:,:,k]*Cx
        K[:,:,k] = Quu\Qux
        d[:,k] = Quu\Qu
        s = Qx - Qux'd[:,k] #(Qx' - Qu'*K[:,:,k] + d[:,k]'*Quu*K[:,:,k] - d[:,k]'*Qux)'
        S = Qxx - Qux'K[:,:,k] #Qxx + K[:,:,k]'*Quu*K[:,:,k] - K[:,:,k]'*Qux - Qux'*K[:,:,k]

        # terms for line search
        v1 += float(d[:,k]'*Qu)[1]
        v2 += float(d[:,k]'*Quu*d[:,k])

        k = k - 1;
    end
    return v1, v2
end

"""
$(SIGNATURES)

Evalutes all inequality and equality constraints (in place) for the current state and control trajectories
"""
function update_constraints!(res::ConstrainedResults, c::Function, pI::Int, X::Array, U::Array)::Void
    p, N = size(res.C)
    N += 1 # since C is size (p,N-1), terminal constraints are handled separately
    for k = 1:N-1
        res.C[:,k] = c(X[:,k], U[:,k]) # update results with constraint evaluations

        # Inequality constraints [see equation ref]
        for j = 1:pI
            if res.C[j,k] < 0. || res.LAMBDA[j,k] < 0.
                res.Iμ[j,j,k] = res.MU[j,k] # active (or previously active) inequality constraints are penalized
            else
                res.Iμ[j,j,k] = 0. # inactive inequality constraints are not penalized
            end
        end

        # Equality constraints
        for j = pI+1:p
            res.Iμ[j,j,k] = res.MU[j,k] # equality constraints are penalized
        end
    end

    # Terminal constraint
    res.CN .= c(X[:,N])
    res.IμN .= diagm(res.μN)
    return nothing # TODO allow for more general terminal constraint
end

function calc_jacobians(res::ConstrainedResults, solver::Solver)::Void
    N = solver.N
    for k = 1:N-1
        # constraint_jacobian(view(res.Cx,:,:,k),view(res.Cu,:,:,k),res.X[:,k],res.U[:,k])
        # res.fx[:,:,k], res.fu[:,:,k] = solver.F(res.X[:,k], res.U[:,k])
        res.fx[:,:,k], res.fu[:,:,k] = solver.F(res.X[:,k], res.U[:,k])
        res.Cx[:,:,k], res.Cu[:,:,k] = solver.c_jacobian(res.X[:,k],res.U[:,k])
        # res.Cx[:,:,k], res.Cu[:,:,k] = Cx, Cu
    end
    # constraint_jacobian(res.Cx_N,res.X[:,N])
    res.Cx_N .= solver.c_jacobian(res.X[:,N])
    return nothing
end

function calc_jacobians(res::UnconstrainedResults, solver::Solver, infeasible=false)::Void
    N = solver.N
    m = solver.model.m
    for k = 1:N-1
        res.fx[:,:,k], res.fu[:,:,k] = solver.F(res.X[:,k], res.U[1:m,k])
    end
    return nothing
end



"""
$(SIGNATURES)

Generate the constraints function C(x,u) and a function to compute the jacobians
Cx, Cu = Jc(x,u) from a `ConstrainedObjective` type. Automatically stacks inequality
and equality constraints and takes jacobians of custom functions with `ForwardDiff`.

Stacks the constraints as follows:
[upper control inequalities
 lower control inequalities
 upper state inequalities
 lower state inequalities
 general inequalities
 general equalities
 (control equalities for infeasible start)]
"""
function generate_constraint_functions(obj::ConstrainedObjective)
    m = size(obj.R,1) # number of control inputs
    n = length(obj.x0) # number of states

    p = obj.p # number of constraints
    pI = obj.pI # number of inequality and equality constraints
    pE = p-pI # number of equality constraints
    pE_c = pE  # number of custom equality constraints

    u_min_active = isfinite.(obj.u_min)
    u_max_active = isfinite.(obj.u_max)
    x_min_active = isfinite.(obj.x_min)
    x_max_active = isfinite.(obj.x_max)

    # Inequality on control
    pI_u_max = count(u_max_active)
    pI_u_min = count(u_min_active)
    pI_u = pI_u_max + pI_u_min
    cI_u = zeros(pI_u)
    function c_control(x,u)
        [(obj.u_max - u)[u_max_active];
         (u - obj.u_min)[u_min_active]]
    end

    # Inequality on state
    pI_x_max = count(x_max_active)
    pI_x_min = count(x_min_active)
    pI_x = pI_x_max + pI_x_min
    function c_state(x,u)
        [(obj.x_max - x)[x_max_active];
         (x - obj.x_min)[x_min_active]]
    end

    # Custom constraints
    pI_c = pI - pI_x - pI_u
    # TODO add custom constraints

    # Form inequality constraint
    CI = zeros(pI)
    function cI(x,u)
        CI[1:pI_u] = c_control(x,u)
        CI[(1:pI_x)+pI_u] = c_state(x,u)
        CI[(1:pI_c)+pI_u+pI_x] = obj.cI(x,u)
        return CI
    end

    # Augment functions together
    C = zeros(p)
    function c_fun(x,u)
        infeasible = length(u) != m
        C[1:pI] = cI(x,u[1:m])
        C[(1:pE_c)+pI] = obj.cE(x,u[1:m])
        if infeasible
            return [C; u[m+1:end]]
        end
        return C
    end

    # TODO make this more general
    function c_fun(x)
        x - obj.xf
    end

    ### Jacobians ###
    # Declare known jacobians
    fx_control = zeros(pI_u,n)
    fx_state = zeros(pI_x,n)
    fx_state[1:pI_x_max, :] = -eye(pI_x_max)
    fx_state[pI_x_max+1:end,:] = eye(pI_x_min)
    fx = zeros(p,n)

    fu_control = zeros(pI_u,m)
    fu_control[1:pI_u_max,:] = -eye(pI_u_max)
    fu_control[pI_u_max+1:end,:] = eye(pI_u_min)
    fu_state = zeros(pI_x,m)
    fu = zeros(p,m)

    fu_infeasible = eye(n)
    fx_infeasible = zeros(n,n)

    fx_N = eye(n)  # Jacobian of final state

    function constraint_jacobian(x::Array,u::Array)
        infeasible = length(u) != m
        fx[1:pI_u, :] = fx_control
        fu[1:pI_u, :] = fu_control
        fx[(1:pI_x)+pI_u, :] = fx_state
        fu[(1:pI_x)+pI_u, :] = fu_state
        # F_aug = F([x;u]) # TODO handle general constraints
        # fx = F_aug[:,1:n]
        # fu = F_aug[:,n+1:n+m]

        if infeasible
            return [fx; fx_infeasible], cat((1,2),fu,fu_infeasible)
        end
        return fx,fu
    end

    function constraint_jacobian(x::Array)
        return fx_N
    end

    return c_fun, constraint_jacobian
end

"""
$(SIGNATURES)

Compute the maximum constraint violation. Inactive inequality constraints are
not counted (masked by the Iμ matrix). For speed, the diagonal indices can be
precomputed and passed in.
"""
function max_violation(results::ConstrainedResults,inds=CartesianIndex.(indices(results.Iμ,1),indices(results.Iμ,2)))
    maximum(abs.(results.C.*(results.Iμ[inds,:] .!= 0)))
end

<<<<<<< HEAD
# """
# $(SIGNATURES)
#
# Solve constrained optimization problem using an initial control trajectory
# """
# function solve_al(solver::Solver,U0::Array{Float64,2};prevResults::ConstrainedResults=ConstrainedResults(0,0,0,0,0))
#     solve_al(solver,zeros(solver.model.n,solver.N),U0,infeasible=false,prevResults=prevResults)
# end
#
# """
# $(SIGNATURES)
#
# Solve constrained optimization problem specified by `solver`
# """
# # QUESTION: Should the infeasible tag be able to be changed? What happens if we turn it off with an X0?
# function solve_al(solver::Solver,X0::Array{Float64,2},U0::Array{Float64,2};infeasible::Bool=true,prevResults::ConstrainedResults=ConstrainedResults(0,0,0,0,0))::SolverResults
#     ## Unpack model, objective, and solver parameters
#     N = solver.N # number of iterations for the solver (ie, knotpoints)
#     n = solver.model.n # number of states
#     m = solver.model.m # number of control inputs
#     p = solver.obj.p # number of inequality and equality constraints
#     pI = solver.obj.pI # number of inequality constraints
#
#     if infeasible
#         ui = infeasible_controls(solver,X0,U0) # generates n additional control input sequences that produce the desired infeasible state trajectory
#         m += n # augment the number of control input sequences by the number of states
#         p += n # increase the number of constraints by the number of additional control input sequences
#     end
#
#     ## Initialize results
#     results = ConstrainedResults(n,m,p,N) # preallocate memory for results
#
#     if infeasible
#         #solver.obj.x0 = X0[:,1] # TODO not sure this is correct or needs to be here
#         results.X .= X0 # initialize state trajectory with infeasible trajectory input
#         results.U .= [U0; ui] # augment control with additional control inputs that produce infeasible state trajectory
#
#     else
#         results.U .= U0 # initialize control to control input sequence
#         if size(prevResults.X,1) != 0 # bootstrap previous constraint solution
#             println("Bootstrap")
#             # println(size(results.C))
#             # println(size(prevResults.C))
#             # results.C .= prevResults.C[1:p,:]
#             # results.Iμ .= prevResults.Iμ[1:p,1:p,:]
#             results.LAMBDA .= prevResults.LAMBDA[1:p,:]
#             results.MU .= prevResults.MU[1:p,:]
#
#             # results.CN .= 1000.*prevResults.CN
#             # results.IμN .= 1000.*prevResults.IμN
#             results.λN .= 1000.*prevResults.λN
#             results.μN .= 1000.*prevResults.μN
#         end
#     end
#
#     # Unpack results for convenience
#     X = results.X # state trajectory
#     U = results.U # control trajectory
#     X_ = results.X_ # updated state trajectory
#     U_ = results.U_ # updated control trajectory
#
#     # Diagonal indicies for the Iμ matrix (fast)
#     diag_inds = CartesianIndex.(indices(results.Iμ,1),indices(results.Iμ,2))
#
#     # Generate constraint function and jacobian functions from the objective
#     c_fun, constraint_jacobian = generate_constraint_functions(solver.obj,infeasible=infeasible)
#
#     ## Solver
#     # Initial rollout
#     if !infeasible
#         X[:,1] = solver.obj.x0 # set state trajector initial conditions
#         rollout!(results,solver) # rollout new state trajectoy
#     end
#
#     # Evalute constraints for new trajectories
#     update_constraints!(results,c_fun,pI,X,U)
#
#     if solver.opts.cache
#         # Initialize cache and store initial trajectories and cost
#         iter = 1 # counter for total number of iLQR iterations
#         results_cache = ResultsCache(solver,solver.opts.iterations*solver.opts.iterations_outerloop+1) #TODO preallocate smaller arrays
#         add_iter!(results_cache, results, cost(solver, X, U, infeasible=infeasible),0.0,iter)
#         iter += 1
#     end
#
#     # Outer Loop
#     for k = 1:solver.opts.iterations_outerloop
#         J_prev = cost(solver, results, X, U, infeasible=infeasible) # calculate cost for current trajectories and constraint violations
#
#         if solver.opts.verbose
#             println("Cost ($k): $J_prev\n")
#         end
#
#         for i = 1:solver.opts.iterations
#             if solver.opts.verbose
#                 println("--Iteration: $k-($i)--")
#             end
#
#             if solver.opts.cache
#                 t1 = time_ns() # time flag for iLQR inner loop start
#             end
#
#             # Backward pass
#             if solver.opts.square_root
#                 v1, v2 = backwards_sqrt(results,solver, constraint_jacobian=constraint_jacobian, infeasible=infeasible) #TODO option to help avoid ill-conditioning [see algorithm xx]
#             else
#                 v1, v2 = backwardpass!(results, solver, constraint_jacobian,infeasible=infeasible) # standard backward pass [see insert algorithm]
#             end
#
#             # Forward pass
#             J = forwardpass!(results, solver, v1, v2, c_fun,infeasible=infeasible)
#
#             if solver.opts.cache
#                 t2 = time_ns() # time flag of iLQR inner loop end
#             end
#
#             # Update results
#             X .= X_
#             U .= U_
#             dJ = copy(abs(J-J_prev)) # change in cost
#             J_prev = copy(J)
#
#             if solver.opts.cache
#                 # Store current results and performance parameters
#                 time = (t2-t1)/(1.0e9)
#                 add_iter!(results_cache, results, J, time, iter)
#                 iter += 1
#             end
#
#             # Check for cost convergence
#             if dJ < solver.opts.eps
#                 if solver.opts.verbose
#                     println("   eps criteria met at iteration: $i\n")
#                 end
#                 break
#             end
#         end
#
#         if solver.opts.cache
#             results_cache.iter_type[iter-1] = 1 # flag outerloop update
#         end
#
#         ## Outer loop update for Augmented Lagrange Method parameters
#         outer_loop_update(results,solver)
#
#         # Check if maximum constraint violation satisfies termination criteria
#         max_c = max_violation(results, diag_inds)
#         if max_c < solver.opts.eps_constraint
#             if solver.opts.verbose
#                 println("\teps constraint criteria met at outer iteration: $k\n")
#             end
#             break
#         end
#     end
#
#     if solver.opts.cache
#         # Store final results
#         results_cache.termination_index = iter-1
#         results_cache.X = results.X
#         results_cache.U = results.U
#     end
#
#     ## Return dynamically feasible trajectory
#     if infeasible
#         if solver.opts.cache
#             results_cache_2 = feasible_traj(results,solver) # using current control solution, warm-start another solve with dynamics strictly enforced
#             return merge_results_cache(results_cache,results_cache_2,infeasible=infeasible) # return infeasible results and final enforce dynamics results
#         else
#             return feasible_traj(results,solver)
#         end
#     else
#         if solver.opts.cache
#             return results_cache
#         else
#             return results
#         end
#     end
# end
#
#
# """
# $(SIGNATURES)
#
# Updates penalty (μ) and Lagrange multiplier (λ) parameters for Augmented Lagrange Method. λ is updated for equality and inequality constraints according to [insert equation ref] and μ is incremented by a constant term for all constraint types.
# """
# function outer_loop_update(results::ConstrainedResults,solver::Solver)::Void
#     p,N = size(results.C)
#     N += 1
#     for jj = 1:N-1
#         for ii = 1:p
#             if ii <= solver.obj.pI
#                 results.LAMBDA[ii,jj] .+= results.MU[ii,jj]*min(results.C[ii,jj],0)
#             else
#                 results.LAMBDA[ii,jj] .+= results.MU[ii,jj]*results.C[ii,jj]
#             end
#             results.MU[ii,jj] .+= solver.opts.mu_al_update
#         end
#     end
#     results.λN .+= results.μN.*results.CN
#     results.μN .+= solver.opts.mu_al_update
#     return nothing
# end
=======
"""
$(SIGNATURES)

Solve constrained optimization problem using an initial control trajectory
"""
function solve_al(solver::Solver,U0::Array{Float64,2};prevResults::ConstrainedResults=ConstrainedResults(0,0,0,0,0))
    solve_al(solver,zeros(solver.model.n,solver.N),U0,infeasible=false,prevResults=prevResults)
end

"""
$(SIGNATURES)

Solve constrained optimization problem specified by `solver`
"""
# QUESTION: Should the infeasible tag be able to be changed? What happens if we turn it off with an X0?
function solve_al(solver::Solver,X0::Array{Float64,2},U0::Array{Float64,2};infeasible::Bool=true,prevResults::ConstrainedResults=ConstrainedResults(0,0,0,0,0))::SolverResults
    ## Unpack model, objective, and solver parameters
    N = solver.N # number of iterations for the solver (ie, knotpoints)
    n = solver.model.n # number of states
    m = solver.model.m # number of control inputs
    p = solver.obj.p # number of inequality and equality constraints
    pI = solver.obj.pI # number of inequality constraints

    if infeasible
        ui = infeasible_controls(solver,X0,U0) # generates n additional control input sequences that produce the desired infeasible state trajectory
        m += n # augment the number of control input sequences by the number of states
        p += n # increase the number of constraints by the number of additional control input sequences
    end

    ## Initialize results
    results = ConstrainedResults(n,m,p,N) # preallocate memory for results

    if infeasible
        #solver.obj.x0 = X0[:,1] # TODO not sure this is correct or needs to be here
        results.X .= X0 # initialize state trajectory with infeasible trajectory input
        results.U .= [U0; ui] # augment control with additional control inputs that produce infeasible state trajectory

    else
        results.U .= U0 # initialize control to control input sequence
        #TODO confirm that these bootstrapped constraints can be removed
        if size(prevResults.X,1) != 0 # bootstrap previous constraint solution
            println("Bootstrap")
            # println(size(results.C))
            # println(size(prevResults.C))
            # results.C .= prevResults.C[1:p,:]
            # results.Iμ .= prevResults.Iμ[1:p,1:p,:]
            results.LAMBDA .= prevResults.LAMBDA[1:p,:]
            results.MU .= prevResults.MU[1:p,:]

            # results.CN .= 1000.*prevResults.CN
            # results.IμN .= 1000.*prevResults.IμN
            results.λN .= prevResults.λN
            results.μN .= prevResults.μN
        end
    end

    # Unpack results for convenience
    X = results.X # state trajectory
    U = results.U # control trajectory
    X_ = results.X_ # updated state trajectory
    U_ = results.U_ # updated control trajectory

    # Diagonal indicies for the Iμ matrix (fast)
    diag_inds = CartesianIndex.(indices(results.Iμ,1),indices(results.Iμ,2))

    # Generate constraint function and jacobian functions from the objective
    c_fun, constraint_jacobian = generate_constraint_functions(solver.obj,infeasible=infeasible)

    ## Solver
    # Initial rollout
    if !infeasible
        X[:,1] = solver.obj.x0 # set state trajector initial conditions
        rollout!(results,solver) # rollout new state trajectoy
    end

    # Evalute constraints for new trajectories
    update_constraints!(results,c_fun,pI,X,U)

    if solver.opts.cache
        # Initialize cache and store initial trajectories and cost
        iter = 1 # counter for total number of iLQR iterations
        results_cache = ResultsCache(solver,solver.opts.iterations*solver.opts.iterations_outerloop+1) #TODO preallocate smaller arrays
        add_iter!(results_cache, results, cost(solver, X, U, infeasible=infeasible),0.0,iter)
        iter += 1
    end

    # Outer Loop
    for k = 1:solver.opts.iterations_outerloop
        J_prev = cost(solver, results, X, U, infeasible=infeasible) # calculate cost for current trajectories and constraint violations

        if solver.opts.verbose
            println("Cost ($k): $J_prev\n")
        end

        for i = 1:solver.opts.iterations
            if solver.opts.verbose
                println("--Iteration: $k-($i)--")
            end

            if solver.opts.cache
                t1 = time_ns() # time flag for iLQR inner loop start
            end

            # Backward pass
            if solver.opts.square_root
                v1, v2 = backwards_sqrt(results,solver, constraint_jacobian=constraint_jacobian, infeasible=infeasible) #TODO option to help avoid ill-conditioning [see algorithm xx]
            else
                v1, v2 = backwardpass!(results, solver, constraint_jacobian,infeasible=infeasible) # standard backward pass [see insert algorithm]
            end

            # Forward pass
            J = forwardpass!(results, solver, v1, v2, c_fun,infeasible=infeasible)

            if solver.opts.cache
                t2 = time_ns() # time flag of iLQR inner loop end
            end

            # Update results
            X .= X_
            U .= U_
            dJ = copy(abs(J-J_prev)) # change in cost
            J_prev = copy(J)

            if solver.opts.cache
                # Store current results and performance parameters
                time = (t2-t1)/(1.0e9)
                add_iter!(results_cache, results, J, time, iter)
                iter += 1
            end

            # Check for cost convergence
            if dJ < solver.opts.eps
                if solver.opts.verbose
                    println("   eps criteria met at iteration: $i\n")
                end
                break
            end
        end

        if solver.opts.cache
            results_cache.iter_type[iter-1] = 1 # flag outerloop update
        end

        ## Outer loop update for Augmented Lagrange Method parameters
        outer_loop_update(results,solver)

        # Check if maximum constraint violation satisfies termination criteria
        max_c = max_violation(results, diag_inds)
        if max_c < solver.opts.eps_constraint
            if solver.opts.verbose
                println("\teps constraint criteria met at outer iteration: $k\n")
            end
            break
        end
    end

    if solver.opts.cache
        # Store final results
        results_cache.termination_index = iter-1
        results_cache.X = results.X
        results_cache.U = results.U
    end

    ## Return dynamically feasible trajectory
    if infeasible
        if solver.opts.cache
            # return results
            results_cache_2 = feasible_traj(results,solver) # using current control solution, warm-start another solve with dynamics strictly enforced
            #return results_cache_2
            return merge_results_cache(results_cache,results_cache_2,infeasible=infeasible) # return infeasible results and final enforce dynamics results
        else
            return feasible_traj(results,solver)
        end
    else
        if solver.opts.cache
            return results_cache
        else
            return results
        end
    end
end


"""
$(SIGNATURES)

Updates penalty (μ) and Lagrange multiplier (λ) parameters for Augmented Lagrange Method. λ is updated for equality and inequality constraints according to [insert equation ref] and μ is incremented by a constant term for all constraint types.
"""
function outer_loop_update(results::ConstrainedResults,solver::Solver)::Void
    p,N = size(results.C)
    N += 1
    for jj = 1:N-1
        for ii = 1:p
            if ii <= solver.obj.pI
                results.LAMBDA[ii,jj] .+= results.MU[ii,jj]*min(results.C[ii,jj],0)
            else
                results.LAMBDA[ii,jj] .+= results.MU[ii,jj]*results.C[ii,jj]
            end
            results.MU[ii,jj] .+= solver.opts.mu_al_update
        end
    end
    results.λN .+= results.μN.*results.CN
    results.μN .+= solver.opts.mu_al_update
    return nothing
end
>>>>>>> b65e8e99

"""
$(SIGNATURES)

Infeasible start solution is run through standard constrained solve to enforce dynamic feasibility. All infeasible augmented controls are removed.
"""
function feasible_traj(results::ConstrainedResults,solver::Solver)
    #solver.opts.iterations_outerloop = 3 # TODO: this should be run to convergence, but can be reduce for speedup
    solver.opts.infeasible = false
    return solve(solver,results.U[1:solver.model.m,:],prevResults=results)
end

"""
$(SIGNATURES)

Linear interpolation trajectory between initial and final state(s)
"""
function line_trajectory(x0::Array{Float64,1},xf::Array{Float64,1},N::Int64)::Array{Float64,2}
    x_traj = zeros(size(x0,1),N)
    t = linspace(0,N,N)
    slope = (xf-x0)./N
    for i = 1:size(x0,1)
        x_traj[i,:] = slope[i].*t
    end
    x_traj
end<|MERGE_RESOLUTION|>--- conflicted
+++ resolved
@@ -439,7 +439,6 @@
     maximum(abs.(results.C.*(results.Iμ[inds,:] .!= 0)))
 end
 
-<<<<<<< HEAD
 # """
 # $(SIGNATURES)
 #
@@ -642,213 +641,6 @@
 #     results.μN .+= solver.opts.mu_al_update
 #     return nothing
 # end
-=======
-"""
-$(SIGNATURES)
-
-Solve constrained optimization problem using an initial control trajectory
-"""
-function solve_al(solver::Solver,U0::Array{Float64,2};prevResults::ConstrainedResults=ConstrainedResults(0,0,0,0,0))
-    solve_al(solver,zeros(solver.model.n,solver.N),U0,infeasible=false,prevResults=prevResults)
-end
-
-"""
-$(SIGNATURES)
-
-Solve constrained optimization problem specified by `solver`
-"""
-# QUESTION: Should the infeasible tag be able to be changed? What happens if we turn it off with an X0?
-function solve_al(solver::Solver,X0::Array{Float64,2},U0::Array{Float64,2};infeasible::Bool=true,prevResults::ConstrainedResults=ConstrainedResults(0,0,0,0,0))::SolverResults
-    ## Unpack model, objective, and solver parameters
-    N = solver.N # number of iterations for the solver (ie, knotpoints)
-    n = solver.model.n # number of states
-    m = solver.model.m # number of control inputs
-    p = solver.obj.p # number of inequality and equality constraints
-    pI = solver.obj.pI # number of inequality constraints
-
-    if infeasible
-        ui = infeasible_controls(solver,X0,U0) # generates n additional control input sequences that produce the desired infeasible state trajectory
-        m += n # augment the number of control input sequences by the number of states
-        p += n # increase the number of constraints by the number of additional control input sequences
-    end
-
-    ## Initialize results
-    results = ConstrainedResults(n,m,p,N) # preallocate memory for results
-
-    if infeasible
-        #solver.obj.x0 = X0[:,1] # TODO not sure this is correct or needs to be here
-        results.X .= X0 # initialize state trajectory with infeasible trajectory input
-        results.U .= [U0; ui] # augment control with additional control inputs that produce infeasible state trajectory
-
-    else
-        results.U .= U0 # initialize control to control input sequence
-        #TODO confirm that these bootstrapped constraints can be removed
-        if size(prevResults.X,1) != 0 # bootstrap previous constraint solution
-            println("Bootstrap")
-            # println(size(results.C))
-            # println(size(prevResults.C))
-            # results.C .= prevResults.C[1:p,:]
-            # results.Iμ .= prevResults.Iμ[1:p,1:p,:]
-            results.LAMBDA .= prevResults.LAMBDA[1:p,:]
-            results.MU .= prevResults.MU[1:p,:]
-
-            # results.CN .= 1000.*prevResults.CN
-            # results.IμN .= 1000.*prevResults.IμN
-            results.λN .= prevResults.λN
-            results.μN .= prevResults.μN
-        end
-    end
-
-    # Unpack results for convenience
-    X = results.X # state trajectory
-    U = results.U # control trajectory
-    X_ = results.X_ # updated state trajectory
-    U_ = results.U_ # updated control trajectory
-
-    # Diagonal indicies for the Iμ matrix (fast)
-    diag_inds = CartesianIndex.(indices(results.Iμ,1),indices(results.Iμ,2))
-
-    # Generate constraint function and jacobian functions from the objective
-    c_fun, constraint_jacobian = generate_constraint_functions(solver.obj,infeasible=infeasible)
-
-    ## Solver
-    # Initial rollout
-    if !infeasible
-        X[:,1] = solver.obj.x0 # set state trajector initial conditions
-        rollout!(results,solver) # rollout new state trajectoy
-    end
-
-    # Evalute constraints for new trajectories
-    update_constraints!(results,c_fun,pI,X,U)
-
-    if solver.opts.cache
-        # Initialize cache and store initial trajectories and cost
-        iter = 1 # counter for total number of iLQR iterations
-        results_cache = ResultsCache(solver,solver.opts.iterations*solver.opts.iterations_outerloop+1) #TODO preallocate smaller arrays
-        add_iter!(results_cache, results, cost(solver, X, U, infeasible=infeasible),0.0,iter)
-        iter += 1
-    end
-
-    # Outer Loop
-    for k = 1:solver.opts.iterations_outerloop
-        J_prev = cost(solver, results, X, U, infeasible=infeasible) # calculate cost for current trajectories and constraint violations
-
-        if solver.opts.verbose
-            println("Cost ($k): $J_prev\n")
-        end
-
-        for i = 1:solver.opts.iterations
-            if solver.opts.verbose
-                println("--Iteration: $k-($i)--")
-            end
-
-            if solver.opts.cache
-                t1 = time_ns() # time flag for iLQR inner loop start
-            end
-
-            # Backward pass
-            if solver.opts.square_root
-                v1, v2 = backwards_sqrt(results,solver, constraint_jacobian=constraint_jacobian, infeasible=infeasible) #TODO option to help avoid ill-conditioning [see algorithm xx]
-            else
-                v1, v2 = backwardpass!(results, solver, constraint_jacobian,infeasible=infeasible) # standard backward pass [see insert algorithm]
-            end
-
-            # Forward pass
-            J = forwardpass!(results, solver, v1, v2, c_fun,infeasible=infeasible)
-
-            if solver.opts.cache
-                t2 = time_ns() # time flag of iLQR inner loop end
-            end
-
-            # Update results
-            X .= X_
-            U .= U_
-            dJ = copy(abs(J-J_prev)) # change in cost
-            J_prev = copy(J)
-
-            if solver.opts.cache
-                # Store current results and performance parameters
-                time = (t2-t1)/(1.0e9)
-                add_iter!(results_cache, results, J, time, iter)
-                iter += 1
-            end
-
-            # Check for cost convergence
-            if dJ < solver.opts.eps
-                if solver.opts.verbose
-                    println("   eps criteria met at iteration: $i\n")
-                end
-                break
-            end
-        end
-
-        if solver.opts.cache
-            results_cache.iter_type[iter-1] = 1 # flag outerloop update
-        end
-
-        ## Outer loop update for Augmented Lagrange Method parameters
-        outer_loop_update(results,solver)
-
-        # Check if maximum constraint violation satisfies termination criteria
-        max_c = max_violation(results, diag_inds)
-        if max_c < solver.opts.eps_constraint
-            if solver.opts.verbose
-                println("\teps constraint criteria met at outer iteration: $k\n")
-            end
-            break
-        end
-    end
-
-    if solver.opts.cache
-        # Store final results
-        results_cache.termination_index = iter-1
-        results_cache.X = results.X
-        results_cache.U = results.U
-    end
-
-    ## Return dynamically feasible trajectory
-    if infeasible
-        if solver.opts.cache
-            # return results
-            results_cache_2 = feasible_traj(results,solver) # using current control solution, warm-start another solve with dynamics strictly enforced
-            #return results_cache_2
-            return merge_results_cache(results_cache,results_cache_2,infeasible=infeasible) # return infeasible results and final enforce dynamics results
-        else
-            return feasible_traj(results,solver)
-        end
-    else
-        if solver.opts.cache
-            return results_cache
-        else
-            return results
-        end
-    end
-end
-
-
-"""
-$(SIGNATURES)
-
-Updates penalty (μ) and Lagrange multiplier (λ) parameters for Augmented Lagrange Method. λ is updated for equality and inequality constraints according to [insert equation ref] and μ is incremented by a constant term for all constraint types.
-"""
-function outer_loop_update(results::ConstrainedResults,solver::Solver)::Void
-    p,N = size(results.C)
-    N += 1
-    for jj = 1:N-1
-        for ii = 1:p
-            if ii <= solver.obj.pI
-                results.LAMBDA[ii,jj] .+= results.MU[ii,jj]*min(results.C[ii,jj],0)
-            else
-                results.LAMBDA[ii,jj] .+= results.MU[ii,jj]*results.C[ii,jj]
-            end
-            results.MU[ii,jj] .+= solver.opts.mu_al_update
-        end
-    end
-    results.λN .+= results.μN.*results.CN
-    results.μN .+= solver.opts.mu_al_update
-    return nothing
-end
->>>>>>> b65e8e99
 
 """
 $(SIGNATURES)
