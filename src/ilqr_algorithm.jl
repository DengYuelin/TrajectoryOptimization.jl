#include("solve_sqrt.jl")
#iLQR


# function rollout!(res::SolverResults,solver::Solver)
#     X = res.X; U = res.U
#
#     X[:,1] = solver.obj.x0
#     for k = 1:solver.N-1
#         solver.fd(view(X,:,k+1), X[:,k], U[:,k])
#     end
# end

# function rollout!(res::SolverResults,solver::Solver,alpha::Float64)::Bool
#     # pull out solver/result values
#     N = solver.N
#     X = res.X; U = res.U; K = res.K; d = res.d; X_ = res.X_; U_ = res.U_
#
#     X_[:,1] = solver.obj.x0;
#     for k = 2:N
#         a = alpha*d[:,k-1]
#         delta = X_[:,k-1] - X[:,k-1]
#         U_[:, k-1] = U[:, k-1] - K[:,:,k-1]*delta - a
#
#         solver.fd(view(X_,:,k) ,X_[:,k-1], U_[:,k-1])
#
#         if ~all(isfinite, X_[:,k]) || ~all(isfinite, U_[:,k-1])
#             return false
#         end
#     end
#     return true
# end


# function cost(solver::Solver,X::Array{Float64,2},U::Array{Float64,2})
#     # pull out solver/objective values
#     N = solver.N; Q = solver.obj.Q; R = solver.obj.R; xf = solver.obj.xf; Qf = solver.obj.Qf
#
#     J = 0.0
#     for k = 1:N-1
#       J += 0.5*(X[:,k] - xf)'*Q*(X[:,k] - xf) + 0.5*U[:,k]'*R*U[:,k]
#     end
#     J += 0.5*(X[:,N] - xf)'*Qf*(X[:,N] - xf)
#     return J
# end

"""
$(SIGNATURES)
Solve the dynamic programming problem, starting from the terminal time step
Computes the gain matrices K and d by applying the principle of optimality at
each time step, solving for the gradient (s) and Hessian (S) of the cost-to-go
function. Also returns parameters `v1` and `v2` (see Eq. 25a in Yuval Tassa Thesis)
"""
function backwardpass!(res::UnconstrainedResults,solver::Solver)
    N = solver.N; n = solver.model.n; m = solver.model.m; Q = solver.obj.Q; R = solver.obj.R; xf = solver.obj.xf; Qf = solver.obj.Qf

    # pull out values from results
    X = res.X; U = res.U; K = res.K; d = res.d

    # Terminal Values
    S = Qf
    s = Qf*(X[:,N] - xf)
    v1 = 0.
    v2 = 0.

    mu = 0.
    k = N-1
    # Loop backwards
    while k >= 1
        lx = Q*(X[:,k] - xf)
        lu = R*(U[:,k])
        lxx = Q
        luu = R

        # Compute gradients of the dynamics
        fx, fu = solver.F(X[:,k],U[:,k])
        #println("fu: $fu\n")
        #println("fx: $fx\n")

        # Gradients and Hessians of Taylor Series Expansion of Q
        Qx = lx + fx'*s
        Qu = lu + fu'*s
        Qxx = lxx + fx'*S*fx
        Quu = Hermitian(luu + fu'*(S + mu*eye(n))*fu)
        Qux = fu'*(S + mu*eye(n))*fx

        # regularization
        if !isposdef(Quu)
            mu = mu + solver.opts.mu_regularization;
            k = N-1
            if solver.opts.verbose
                println("regularized")
            end
        end

        # Compute gains
        K[:,:,k] = Quu\Qux
        d[:,k] = Quu\Qu
        s = Qx - Qux'*(Quu\Qu) #(Qx' - Qu'*K[:,:,k] + d[:,k]'*Quu*K[:,:,k] - d[:,k]'*Qux)' 
        S = Qxx - Qux'*(Quu\Qux) #Qxx + K[:,:,k]'*Quu*K[:,:,k] - K[:,:,k]'*Qux - Qux'*K[:,:,k]

        # terms for line search
        v1 += float(d[:,k]'*Qu)[1]
        v2 += float(d[:,k]'*Quu*d[:,k])

        k = k - 1;
    end
    return v1, v2
end

"""
$(SIGNATURES)
Propagate dynamics with a line search
"""
function forwardpass!(res::UnconstrainedResults, solver::Solver, v1::Float64, v2::Float64)

    # pull out values from results
    X = res.X; U = res.U; K = res.K; d = res.d; X_ = res.X_; U_ = res.U_

    # Compute original cost
    J_prev = cost(solver, X, U)

    J = Inf
    alpha = 1.0
    iter = 0
    dV = Inf
    z = 0.

<<<<<<< HEAD
    while z <= solver.opts.c1 || z > solver.opts.c2
=======
    while z ≤ solver.opts.c1 || z > solver.opts.c2
>>>>>>> 65c23973
        flag = rollout!(res, solver, alpha)

        # Check if rollout completed
        if ~flag
            # Reduce step size if rollout returns non-finite values (NaN or Inf)
            if solver.opts.verbose
                println("Non-finite values in rollout")
            end
            alpha /= 2
            continue
        end

        # Calcuate cost
        J = cost(solver, X_, U_)
        dV = alpha*v1 + (alpha^2)*v2/2.
        # dV = v1 + 0.5*v2
        # dV = v2 + v1
        z = (J_prev - J)/dV[1,1]
        # println("α: $alpha")
        # println("z: $z")

        # Convergence criteria
        if iter > solver.opts.iterations_linesearch
            println("max iterations (forward pass)")
            break
        end

        # Reduce step size
        iter += 1
        alpha /= 2. # TODO: make this a changeable parameter
    end

    if solver.opts.verbose
        println("New cost: $J")
        println("- Expected improvement: $(dV[1])")
        println("- Actual improvement: $(J_prev-J)")
        println("- (z = $z)\n")
    end

    return J

end

"""
$(SIGNATURES)
Solve the trajectory optimization problem defined by `solver`, with `U0` as the
initial guess for the controls
"""
function solve(solver::Solver,U0::Array{Float64,2})::SolverResults
    if isa(solver.obj, UnconstrainedObjective)
        solve_unconstrained(solver, U0)
    elseif isa(solver.obj, ConstrainedObjective)
        solve_al(solver,U0)
    end
end

function solve(solver::Solver)::SolverResults
    # Generate random control sequence
    U = rand(solver.model.m, solver.N-1)
    solve(solver,U)
end


"""
$(SIGNATURES)
Solve an unconstrained optimization problem specified by `solver`
"""
function solve_unconstrained(solver::Solver,U0::Array{Float64,2})::SolverResults
    N = solver.N; n = solver.model.n; m = solver.model.m

    X = zeros(n,N)
    U = copy(U0)
    X_ = similar(X)
    U_ = similar(U)
    K = zeros(m,n,N-1)
    d = zeros(m,N-1)
    results = UnconstrainedResults(X,U,K,d,X_,U_)

    if solver.opts.cache
        # Initialize cache and store initial trajectories and cost
        iter = 1 # counter for total number of iLQR iterations
        results_cache = ResultsCache(solver,solver.opts.iterations+1) #TODO preallocate smaller arrays
        results_cache.result[iter] = results
        results_cache.cost[iter] = cost(solver, X, U)
        iter += 1
    end

    # initial roll-out
    X[:,1] = solver.obj.x0
    rollout!(results, solver)
    J_prev = cost(solver, X, U)
    if solver.opts.verbose
        println("Initial Cost: $J_prev\n")
    end

    for i = 1:solver.opts.iterations
        if solver.opts.verbose
            println("*** Iteration: $i ***")
        end

        if solver.opts.cache
            t1 = time_ns() # time flag for iLQR inner loop start
        end

        if solver.opts.square_root
            v1, v2 = backwards_sqrt(results,solver)
        else
            v1, v2 = backwardpass!(results,solver)
        end

        J = forwardpass!(results, solver, v1, v2)

        X .= X_
        U .= U_

        if solver.opts.cache
            t2 = time_ns() # time flag of iLQR inner loop end
        end

        if solver.opts.cache
            # Store current results and performance parameters
            results_cache.result[iter] = results
            results_cache.cost[iter] = J
            results_cache.time[iter] = (t2-t1)/(1.0e9)
            iter += 1
        end

        if abs(J-J_prev) < solver.opts.eps
            if solver.opts.verbose
                println("-----SOLVED-----")
                println("eps criteria met at iteration: $i")
            end
            break
        end

        J_prev = copy(J)
    end

    if solver.opts.cache
        # Store final results
        results_cache.termination_index = iter-1
        results_cache.X = results.X
        results_cache.U = results.U
    end

    if solver.opts.cache
        return results_cache
    else
        return results
    end
end<|MERGE_RESOLUTION|>--- conflicted
+++ resolved
@@ -96,7 +96,7 @@
         # Compute gains
         K[:,:,k] = Quu\Qux
         d[:,k] = Quu\Qu
-        s = Qx - Qux'*(Quu\Qu) #(Qx' - Qu'*K[:,:,k] + d[:,k]'*Quu*K[:,:,k] - d[:,k]'*Qux)' 
+        s = Qx - Qux'*(Quu\Qu) #(Qx' - Qu'*K[:,:,k] + d[:,k]'*Quu*K[:,:,k] - d[:,k]'*Qux)'
         S = Qxx - Qux'*(Quu\Qux) #Qxx + K[:,:,k]'*Quu*K[:,:,k] - K[:,:,k]'*Qux - Qux'*K[:,:,k]
 
         # terms for line search
@@ -126,11 +126,7 @@
     dV = Inf
     z = 0.
 
-<<<<<<< HEAD
     while z <= solver.opts.c1 || z > solver.opts.c2
-=======
-    while z ≤ solver.opts.c1 || z > solver.opts.c2
->>>>>>> 65c23973
         flag = rollout!(res, solver, alpha)
 
         # Check if rollout completed
