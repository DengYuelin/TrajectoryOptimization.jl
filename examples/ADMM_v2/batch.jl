--- conflicted
+++ resolved
@@ -1,5 +1,4 @@
 using ForwardDiff, LinearAlgebra, Plots, StaticArrays
-using Combinatorics
 const TO = TrajectoryOptimization
 include("visualization.jl")
 include("problem.jl")
@@ -8,7 +7,7 @@
 
 
 # Solver options
-verbose=true
+verbose=false
 
 opts_ilqr = iLQRSolverOptions(verbose=verbose,
       iterations=50)
@@ -25,10 +24,7 @@
 
 # Create Problem
 num_lift = 3
-<<<<<<< HEAD
-obs = false
-=======
->>>>>>> fc0dc201
+obs = true
 quat = true
 r0_load = [0,0,0.25]
 scenario = :doorway
@@ -39,7 +35,10 @@
 prob = trim_conditions_batch(num_lift, r0_load, quad_params, load_params, quat, opts_al)
 @time solve(prob,opts_al)
 @time solve!(prob, opts_al)
-visualize_batch(vis,prob,true,num_lift)
+visualize_batch(vis,prob,obs,num_lift)
+
+max_violation(prob)
+TO.findmax_violation(prob)
 
 vis = Visualizer()
 open(vis)
